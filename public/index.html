--- conflicted
+++ resolved
@@ -718,115 +718,60 @@
             </div>
         </div>
     </div>
-<<<<<<< HEAD
-  </div>
-</div>
-
-<!-- Script -->
-<script>
-document.addEventListener("DOMContentLoaded", () => {
-  const form = document.getElementById("login-form");
-  const emailInput = document.getElementById("login-email");
-  const passwordInput = document.getElementById("login-password");
-  const emailError = document.getElementById("email-error");
-  const passwordError = document.getElementById("password-error");
-
-  // Password validation pattern
-  const passwordPattern =
-    /^(?=.*[a-z])(?=.*[A-Z])(?=.*\d)(?=.*[!@#$%^&*])[A-Za-z\d!@#$%^&*]{8,}$/;
-
-  form.addEventListener("submit", async (e) => {
-    e.preventDefault();
-    emailError.textContent = "";
-    passwordError.textContent = "";
-
-    const email = emailInput.value.trim();
-    const password = passwordInput.value.trim();
-
-    // Email validation
-    if (!email.endsWith("@plv.edu.ph")) {
-      emailError.textContent = "Please use your PLV email address.";
-      return;
-    }
-
-    // Password validation
-    if (!passwordPattern.test(password)) {
-      passwordError.textContent =
-        "Password must be at least 8 characters long and include uppercase, lowercase, number, and special character.";
-      return;
-    }
-
-    try {
-      // Call backend via api.js
-      const response = await api.login(email, password);
-
-      if (response.token && response.user) {
-        // Save auth state
-        localStorage.setItem("token", response.token);
-        localStorage.setItem("user", JSON.stringify(response.user));
-
-        // Optionally close modal
-        const modal = document.getElementById("login-modal");
-        if (modal) modal.classList.remove("active");
-
-        // Notify success
-        alert("✅ Login successful!");
-        window.location.reload(); // reload UI or redirect
-      } else {
-        passwordError.textContent = response.error || "Login failed.";
-      }
-    } catch (err) {
-      console.error("Login error:", err);
-      passwordError.textContent = "Invalid email or password.";
-    }
-  });
+
+    <!-- Script -->
+    <script>
+    document.addEventListener("DOMContentLoaded", () => {
+    const form = document.getElementById("login-form");
+    const emailInput = document.getElementById("login-email");
+    const passwordInput = document.getElementById("login-password");
+    const emailError = document.getElementById("email-error");
+    const passwordError = document.getElementById("password-error");
+
+    const passwordPattern =
+        /^(?=.*[a-z])(?=.*[A-Z])(?=.*\d)(?=.*[!@#$%^&*])[A-Za-z\d!@#$%^&*]{8,}$/;
+
+    form.addEventListener("submit", async (e) => {
+        e.preventDefault();
+        emailError.textContent = "";
+        passwordError.textContent = "";
+
+        const email = emailInput.value.trim();
+        const password = passwordInput.value.trim();
+
+        if (!email.endsWith("@plv.edu.ph")) {
+            emailError.textContent = "Please use your PLV email address.";
+            return;
+        }
+
+        if (!passwordPattern.test(password)) {
+            passwordError.textContent =
+                "Password must be at least 8 characters long and include uppercase, lowercase, number, and special character.";
+            return;
+        }
+
+        try {
+            const response = await api.login(email, password);
+
+            if (response.token && response.user) {
+                localStorage.setItem("token", response.token);
+                localStorage.setItem("user", JSON.stringify(response.user));
+
+                const modal = document.getElementById("login-modal");
+                if (modal) modal.classList.remove("active");
+
+                alert("✅ Login successful!");
+                window.location.reload();
+            } else {
+                passwordError.textContent = response.error || "Login failed.";
+            }
+        } catch (err) {
+            console.error("Login error:", err);
+            passwordError.textContent = "Invalid email or password.";
+        }
+    });
 });
 </script>
-=======
-
-    <!-- Script -->
-    <script>
-        document.addEventListener("DOMContentLoaded", () => {
-            const form = document.getElementById("login-form");
-            const emailInput = document.getElementById("login-email");
-            const passwordInput = document.getElementById("login-password");
-            const emailError = document.getElementById("email-error");
-            const passwordError = document.getElementById("password-error");
-
-            // Password validation pattern
-            const passwordPattern =
-                /^(?=.*[a-z])(?=.*[A-Z])(?=.*\d)(?=.*[!@#$%^&*])[A-Za-z\d!@#$%^&*]{8,}$/;
-
-            form.addEventListener("submit", (e) => {
-                e.preventDefault();
-                let valid = true;
-                emailError.textContent = "";
-                passwordError.textContent = "";
-
-                // Email validation
-                if (!emailInput.value.endsWith("@plv.edu.ph")) {
-                    emailError.textContent = "Please use your PLV email address.";
-                    valid = false;
-                }
-
-                // Password validation
-                if (!passwordPattern.test(passwordInput.value)) {
-                    passwordError.textContent =
-                        "Password must be at least 8 characters long and include uppercase, lowercase, number, and special character.";
-                    valid = false;
-                }
-
-                if (valid) {
-                    // simulate server check
-                    alert("Login successful (for demo)");
-                    form.reset();
-                }
-            });
-        });
-    </script>
->>>>>>> 5f8cbf3f
-
-
 
     <!-- Register Modal -->
     <div id="register-modal" class="modal">
@@ -952,50 +897,50 @@
 
     <!-- SCRIPT FOR VALIDATION AND SHOW/HIDE PASSWORD -->
     <script>
-        // Get elements
-        const passwordInput = document.getElementById("register-password");
-        const confirmPasswordInput = document.getElementById("register-confirm-password");
-        const matchIndicator = document.getElementById("password-match-indicator");
-
-        const togglePassword = document.getElementById("toggle-password");
-        const toggleConfirmPassword = document.getElementById("toggle-confirm-password");
-
-        // Password requirement elements
-        const reqLength = document.getElementById("req-length");
-        const reqUppercase = document.getElementById("req-uppercase");
-        const reqLowercase = document.getElementById("req-lowercase");
-        const reqNumber = document.getElementById("req-number");
-        const reqSpecial = document.getElementById("req-special");
+    // Get elements
+    const passwordInput = document.getElementById("register-password");
+    const confirmPasswordInput = document.getElementById("register-confirm-password");
+    const matchIndicator = document.getElementById("password-match-indicator");
+
+    const togglePassword = document.getElementById("toggle-password");
+    const toggleConfirmPassword = document.getElementById("toggle-confirm-password");
+
+    // Password requirement elements
+    const reqLength = document.getElementById("req-length");
+    const reqUppercase = document.getElementById("req-uppercase");
+    const reqLowercase = document.getElementById("req-lowercase");
+    const reqNumber = document.getElementById("req-number");
+    const reqSpecial = document.getElementById("req-special");
 
         // Toggle Password Visibility with proper icons
         togglePassword.addEventListener("click", () => {
             if (passwordInput.type === "password") {
-                passwordInput.type = "text";
-                togglePassword.innerHTML = '<i class="fas fa-eye"></i>'; // open eye
+        passwordInput.type = "text";
+    togglePassword.innerHTML = '<i class="fas fa-eye"></i>'; // open eye
             } else {
-                passwordInput.type = "password";
-                togglePassword.innerHTML = '<i class="fas fa-eye-slash"></i>'; // closed eye
+        passwordInput.type = "password";
+    togglePassword.innerHTML = '<i class="fas fa-eye-slash"></i>'; // closed eye
             }
         });
 
         toggleConfirmPassword.addEventListener("click", () => {
             if (confirmPasswordInput.type === "password") {
-                confirmPasswordInput.type = "text";
-                toggleConfirmPassword.innerHTML = '<i class="fas fa-eye"></i>'; // open eye
+        confirmPasswordInput.type = "text";
+    toggleConfirmPassword.innerHTML = '<i class="fas fa-eye"></i>'; // open eye
             } else {
-                confirmPasswordInput.type = "password";
-                toggleConfirmPassword.innerHTML = '<i class="fas fa-eye-slash"></i>'; // closed eye
+        confirmPasswordInput.type = "password";
+    toggleConfirmPassword.innerHTML = '<i class="fas fa-eye-slash"></i>'; // closed eye
             }
         });
 
-        // Helper function to update requirement colors
-        function updateRequirement(element, condition) {
+    // Helper function to update requirement colors
+    function updateRequirement(element, condition) {
             if (condition) {
-                element.style.color = "green";
-                element.querySelector("i").className = "fas fa-check-circle";
+        element.style.color = "green";
+    element.querySelector("i").className = "fas fa-check-circle";
             } else {
-                element.style.color = "red";
-                element.querySelector("i").className = "fas fa-times-circle";
+        element.style.color = "red";
+    element.querySelector("i").className = "fas fa-times-circle";
             }
         }
 
@@ -1004,54 +949,54 @@
             const value = passwordInput.value;
 
             const hasLength = value.length >= 8;
-            const hasUppercase = /[A-Z]/.test(value);
-            const hasLowercase = /[a-z]/.test(value);
-            const hasNumber = /[0-9]/.test(value);
-            const hasSpecial = /[!@#$%^&*]/.test(value);
-
-            updateRequirement(reqLength, hasLength);
-            updateRequirement(reqUppercase, hasUppercase);
-            updateRequirement(reqLowercase, hasLowercase);
-            updateRequirement(reqNumber, hasNumber);
-            updateRequirement(reqSpecial, hasSpecial);
-
-            // Update password match while typing
-            checkPasswordMatch();
+    const hasUppercase = /[A-Z]/.test(value);
+    const hasLowercase = /[a-z]/.test(value);
+    const hasNumber = /[0-9]/.test(value);
+    const hasSpecial = /[!@#$%^&*]/.test(value);
+
+    updateRequirement(reqLength, hasLength);
+    updateRequirement(reqUppercase, hasUppercase);
+    updateRequirement(reqLowercase, hasLowercase);
+    updateRequirement(reqNumber, hasNumber);
+    updateRequirement(reqSpecial, hasSpecial);
+
+    // Update password match while typing
+    checkPasswordMatch();
         });
 
-        // Check confirm password match
-        confirmPasswordInput.addEventListener("input", checkPasswordMatch);
-
-        function checkPasswordMatch() {
+    // Check confirm password match
+    confirmPasswordInput.addEventListener("input", checkPasswordMatch);
+
+    function checkPasswordMatch() {
             if (confirmPasswordInput.value === "") {
-                matchIndicator.textContent = "";
-                return;
+        matchIndicator.textContent = "";
+    return;
             }
 
-            if (passwordInput.value === confirmPasswordInput.value) {
-                matchIndicator.textContent = "✅ Passwords match";
-                matchIndicator.style.color = "green";
+    if (passwordInput.value === confirmPasswordInput.value) {
+        matchIndicator.textContent = "✅ Passwords match";
+    matchIndicator.style.color = "green";
             } else {
-                matchIndicator.textContent = "❌ Passwords do not match";
-                matchIndicator.style.color = "red";
+        matchIndicator.textContent = "❌ Passwords do not match";
+    matchIndicator.style.color = "red";
             }
         }
 
-        // Prevent form submission if validations fail
-        document.getElementById("register-form").addEventListener("submit", function (e) {
+    // Prevent form submission if validations fail
+    document.getElementById("register-form").addEventListener("submit", function (e) {
             const value = passwordInput.value;
 
-            const valid =
+    const valid =
                 value.length >= 8 &&
-                /[A-Z]/.test(value) &&
-                /[a-z]/.test(value) &&
-                /[0-9]/.test(value) &&
-                /[!@#$%^&*]/.test(value) &&
-                passwordInput.value === confirmPasswordInput.value;
-
-            if (!valid) {
-                e.preventDefault();
-                alert("Please make sure your password meets all the requirements and matches the confirmation.");
+    /[A-Z]/.test(value) &&
+    /[a-z]/.test(value) &&
+    /[0-9]/.test(value) &&
+    /[!@#$%^&*]/.test(value) &&
+    passwordInput.value === confirmPasswordInput.value;
+
+    if (!valid) {
+        e.preventDefault();
+    alert("Please make sure your password meets all the requirements and matches the confirmation.");
             }
         });
     </script>
@@ -1878,25 +1823,25 @@
         // Close mobile menu when modal opens
         document.addEventListener('DOMContentLoaded', () => {
             const modals = document.querySelectorAll('.modal');
-            const navToggle = document.getElementById('nav-toggle');
-            const navMenu = document.getElementById('nav-menu');
+    const navToggle = document.getElementById('nav-toggle');
+    const navMenu = document.getElementById('nav-menu');
 
             modals.forEach(modal => {
                 const observer = new MutationObserver((mutations) => {
-                    mutations.forEach((mutation) => {
-                        if (mutation.attributeName === 'class') {
-                            if (modal.classList.contains('active') || modal.classList.contains('show')) {
-                                if (navToggle && navMenu) {
-                                    navToggle.classList.remove('active');
-                                    navMenu.classList.remove('active');
-                                    document.body.classList.remove('menu-open');
-                                }
-                            }
-                        }
-                    });
+        mutations.forEach((mutation) => {
+            if (mutation.attributeName === 'class') {
+                if (modal.classList.contains('active') || modal.classList.contains('show')) {
+                    if (navToggle && navMenu) {
+                        navToggle.classList.remove('active');
+                        navMenu.classList.remove('active');
+                        document.body.classList.remove('menu-open');
+                    }
+                }
+            }
+        });
                 });
 
-                observer.observe(modal, { attributes: true });
+    observer.observe(modal, {attributes: true });
             });
         });
     </script>

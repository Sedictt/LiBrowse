--- conflicted
+++ resolved
@@ -1,60 +1,21 @@
-// server.js or routes/auth.js
-const express = require("express");
-const axios = require("axios");
-const router = express.Router();
+﻿// CAPTCHA handling for LiBrowse (frontend only)
+// In development mode, disable real CAPTCHA and show a fallback message.
 
-router.post("/login", async (req, res) => {
-  const { email, password, "g-recaptcha-response": token } = req.body;
+document.addEventListener('DOMContentLoaded', () => {
+  // Show fallback message and hide reCAPTCHA widgets if present
+  document.querySelectorAll('.captcha-fallback').forEach(el => {
+    el.style.display = 'block';
+  });
 
-  // 1️⃣ Check that the frontend sent a CAPTCHA token
-  if (!token) {
-    return res.status(400).json({ message: "Missing reCAPTCHA token" });
-  }
+  document.querySelectorAll('.g-recaptcha').forEach(el => {
+    el.style.display = 'none';
+  });
 
-  // 2️⃣ Verify the token with Google using your secret key
-  const secretKey = "6Lfyh-UrAAAAABJk5ffM7J68RXY9tFQtm5Yui57k"; // backend-only key
-  const verifyURL = "https://www.google.com/recaptcha/api/siteverify";
-
-  try {
-    const params = new URLSearchParams();
-    params.append("secret", secretKey);
-    params.append("response", token);
-
-    const { data } = await axios.post(verifyURL, params);
-
-    if (!data.success) {
-      return res.status(400).json({ message: "reCAPTCHA verification failed" });
-    }
-
-    // 3️⃣ If successful, continue your normal login
-    if (email === "test@plv.edu.ph" && password === "password123") {
-      return res.json({ message: "Login successful!" });
-    } else {
-      return res.status(401).json({ message: "Invalid credentials" });
-    }
-
-<<<<<<< HEAD
-// Initialize CAPTCHA when page loads
-document.addEventListener('DOMContentLoaded', () => {
-    // Immediately show fallback and hide reCAPTCHA containers
-    const fallbacks = document.querySelectorAll('.captcha-fallback');
-    fallbacks.forEach(fallback => {
-        fallback.style.display = 'block';
-    });
-    
-    const containers = document.querySelectorAll('.g-recaptcha');
-    containers.forEach(container => {
-        container.style.display = 'none';
-    });
-    
-    console.log('CAPTCHA disabled - Development mode');
-});
-=======
-  } catch (error) {
-    console.error("Error verifying CAPTCHA:", error);
-    return res.status(500).json({ message: "Server error verifying CAPTCHA" });
-  }
+  console.log('CAPTCHA disabled - Development mode');
 });
 
-module.exports = router;
->>>>>>> 352abf9c
+// Expose minimal helpers for callers
+window.captcha = {
+  validateCaptcha: () => true,
+  resetCaptcha: () => {}
+};